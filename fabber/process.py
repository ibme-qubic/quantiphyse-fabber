--- conflicted
+++ resolved
@@ -60,12 +60,8 @@
     PROCESS_NAME = "Fabber"
 
     def __init__(self, ivm, **kwargs):
-<<<<<<< HEAD
-        BackgroundProcess.__init__(self, ivm, _run_fabber, **kwargs)
-=======
         Process.__init__(self, ivm, worker_fn=_run_fabber, **kwargs)
         self.grid = None
->>>>>>> a5a385a9
         self.data_items = []
         
     @staticmethod
@@ -192,21 +188,12 @@
             first = True
             data_keys = []
             self.data_items = []
-<<<<<<< HEAD
-            for o in self.output:
-=======
             for o in self.worker_output:
->>>>>>> a5a385a9
                 if len(o.data) > 0: data_keys = o.data.keys()
             for key in data_keys:
                 debug(key)
                 recombined_data = self.recombine_data([o.data.get(key, None) for o in self.worker_output])
                 name = self.output_rename.get(key, key)
-<<<<<<< HEAD
-                self.data_items.append(name)
-                self.ivm.add_data(recombined_item, name=name, make_current=first)
-                first = False
-=======
                 if key is not None:
                     self.data_items.append(name)
                     if recombined_data.ndim == 4:
@@ -222,7 +209,6 @@
                 if o is not None and isinstance(o, Exception) and hasattr(o, "log") and len(o.log) > 0:
                     self.log = o.log
                     break
->>>>>>> a5a385a9
 
     def output_data_items(self):
         return self.data_items